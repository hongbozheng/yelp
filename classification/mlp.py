--- conflicted
+++ resolved
@@ -1,4 +1,3 @@
-#!/usr/bin/env python3
 import os
 import sys
 sys.path.append(os.path.abspath(os.path.join(os.path.dirname(__file__), "..")))
@@ -9,14 +8,11 @@
 import torch.nn as nn
 from torch.optim import SGD
 from torch.utils.data import DataLoader, TensorDataset
-<<<<<<< HEAD
 from sklearn.model_selection import train_test_split
 from sklearn.metrics import (
     classification_report, confusion_matrix, roc_auc_score
 )
 from sklearn.utils import compute_class_weight
-=======
->>>>>>> dd26e075
 from utils.utils import review_feature, balance_classes
 
 
@@ -88,16 +84,13 @@
     )
     pos_weight = torch.tensor([weights[1] / weights[0]], dtype=torch.float, device=device)
 
-<<<<<<< HEAD
     criterion = nn.BCEWithLogitsLoss(pos_weight=pos_weight)
-=======
     model = MLP(in_ch=X.shape[1], out_ch=1, p=0.3)
     # uncomment if class balance is needed
     # weights = compute_class_weight(class_weight='balanced', classes=[0, 1], y=y)
     # pos_weight = torch.tensor([weights[1] / weights[0]])
     # criterion = nn.BCEWithLogitsLoss(pos_weight=pos_weight)
     criterion = nn.BCEWithLogitsLoss(pos_weight=None)
->>>>>>> dd26e075
     optimizer = SGD(model.parameters(), lr=lr)
 
     # 5) Training loop
@@ -152,44 +145,34 @@
 
 
 if __name__ == "__main__":
-    # parser = argparse.ArgumentParser()
-    # parser.add_argument(
-    #     "-k", "--top_k",
-    #     type=int, required=True,
-    #     help="Top-k for one-hot encoding"
-    # )
-    # parser.add_argument(
-    #     "-u", "--min",
-    #     type=int, required=True,
-    #     help="Minimum number of useful"
-    # )
-    # parser.add_argument(
-    #     "--epochs", "-e",
-    #     type=int, default=20,
-    #     help="Number of training epochs"
-    # )
-    # parser.add_argument(
-    #     "--batch_size", "-b",
-    #     type=int, default=64,
-    #     help="Batch size"
-    # )
-    # parser.add_argument(
-    #     "--lr", "-l",
-    #     type=float, default=1e-2,
-    #     help="Learning rate"
-    # )
-    # args = parser.parse_args()
+    parser = argparse.ArgumentParser()
+    parser.add_argument(
+        "--top_k",
+        "-k",
+        type=int,
+        required=True,
+        help="Top-k for one-hot encoding",
+    )
+    parser.add_argument(
+        "--min",
+        "-u",
+        type=int,
+        required=True,
+        help="Minimum number of useful",
+    )
+    args = parser.parse_args()
+    top_k = args.top_k
+    min_useful = args.min
 
     df, _ = review_feature(
-        review_fp="../data/review.json",
-        business_fp="../data/business.json",
-        user_fp="../data/user.json",
-        checkin_fp="../data/checkin.json",
-        tip_fp="../data/tip.json",
-        top_k=50,
-        min_useful=2,
+        review_fp="data/review.json",
+        business_fp="data/business.json",
+        user_fp="data/user.json",
+        checkin_fp="data/checkin.json",
+        tip_fp="data/tip.json",
+        top_k=top_k,
+        min_useful=min_useful,
     )
-<<<<<<< HEAD
     df = balance_classes(df=df, seed=42)
     # call with your chosen hyperparameters
     _ = train_mlp(
@@ -197,10 +180,4 @@
         epochs=1024,
         batch_size=1024,
         lr=0.4
-    )
-=======
-
-    df = balance_classes(df=df, seed=42)
-
-    _ = train_mlp(df=df, epochs=100, batch_size=1024, lr=5e-1)
->>>>>>> dd26e075
+    )